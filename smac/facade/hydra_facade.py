--- conflicted
+++ resolved
@@ -6,6 +6,7 @@
 import copy
 import json
 from collections import defaultdict
+from importlib.util import find_spec
 
 import pickle
 from functools import partial
@@ -17,7 +18,6 @@
 from smac.tae.execute_ta_run_hydra import ExecuteTARunHydra
 from smac.tae.execute_ta_run_hydra import ExecuteTARunOld
 from smac.tae.execute_ta_run_hydra import ExecuteTARun
-from smac.tae.execute_askl_surrogate_run import ExecuteASKLRun
 from smac.scenario.scenario import Scenario
 from smac.facade.smac_facade import SMAC
 from smac.facade.psmac_facade import PSMAC
@@ -60,28 +60,19 @@
     def __init__(self,
                  scenario: typing.Type[Scenario],
                  n_iterations: int,
-<<<<<<< HEAD
                  val_set: str = 'train',
                  incs_per_round: int = 1,
                  n_optimizers: int = 1,
                  rng: typing.Optional[typing.Union[np.random.RandomState, int]] = None,
                  run_id: int = 1,
                  tae: typing.Type[ExecuteTARun] = ExecuteTARunOld,
+                 tae_kwargs: typing.Union[dict, None] = None,
                  use_epm: bool = False,
                  mode: str = 'standard',
                  max_size: int = 0,
                  early_stopping: bool = False,
                  marginal_contrib: bool = False,
                  relaxed: bool = False,
-=======
-                 val_set: str='train',
-                 incs_per_round: int=1,
-                 n_optimizers: int=1,
-                 rng: typing.Optional[typing.Union[np.random.RandomState, int]]=None,
-                 run_id: int=1,
-                 tae: typing.Type[ExecuteTARun]=ExecuteTARunOld,
-                 tae_kwargs: typing.Union[dict, None] = None,
->>>>>>> cd473f77
                  **kwargs):
         """
         Constructor
@@ -106,7 +97,8 @@
             run_id for this hydra run
         tae: ExecuteTARun
             Target Algorithm Runner (supports old and aclib format as well as AbstractTAFunc)
-<<<<<<< HEAD
+        tae_kwargs: Optional[dict]
+            arguments passed to constructor of '~tae'
         use_epm: bool
             Flag to determine if the validation uses real runs or EPM predictions
         mode: str
@@ -123,10 +115,6 @@
             If mode is contribution use classical marginal contribution else use new contribution
         relaxed: bool
             Flag to determine if relaxed TAE is used or not
-=======
-        tae_kwargs: Optional[dict]
-            arguments passed to constructor of '~tae'
->>>>>>> cd473f77
 
         """
         self.logger = logging.getLogger(
@@ -143,22 +131,19 @@
         self.model = None
         self.runhistory2epm = None
         self.rh = RunHistory(average_cost)
-<<<<<<< HEAD
         self.relaxed = relaxed
-        if not self.scenario.ta:
-            self._tae = ExecuteASKLRun
-            self.tae = ExecuteASKLRun(ta=[''],
-                                      run_obj=scenario.run_obj,
-                                      par_factor=scenario.par_factor,
-                                      cost_for_crash=scenario.cost_for_crash)
-            self.scenario.cs = self.tae.surro.get_configuration_space()
-        else:
-            self._tae = tae
-            self.tae = tae(ta=self.scenario.ta, run_obj=self.scenario.run_obj)
-=======
+
+        if find_spec('automl_benchmkars'):
+            from smac.tae.execute_askl_surrogate_run import ExecuteASKLRun
+            if not self.scenario.ta:
+                self._tae = ExecuteASKLRun
+                tmp = ExecuteASKLRun(ta=[''],
+                                     run_obj=scenario.run_obj,
+                                     par_factor=scenario.par_factor,
+                                     cost_for_crash=scenario.cost_for_crash)
+                self.scenario.cs = tmp.surro.get_configuration_space()
         self._tae = tae
         self._tae_kwargs = tae_kwargs
->>>>>>> cd473f77
         if incs_per_round <= 0:
             self.logger.warning('Invalid value in %s: %d. Setting to 1', 'incs_per_round', incs_per_round)
         self.incs_per_round = max(incs_per_round, 1)
@@ -525,10 +510,7 @@
                 run_id=self.run_id,
                 rng=self.rng,
                 tae=tae,
-<<<<<<< HEAD
-=======
                 tae_kwargs=tae_kwargs,
->>>>>>> cd473f77
                 shared_model=False,
                 validate=True if self.val_set else False,
                 n_optimizers=self.n_optimizers,
@@ -611,14 +593,11 @@
                 portfolio_cost = cur_portfolio_cost
                 self.logger.info("Current pertfolio cost: %f", portfolio_cost)
 
-<<<<<<< HEAD
             with open(os.path.join(self.scenario.output_dir, 'portfolio.pkl'), 'wb') as fh:
                 pickle.dump(self.portfolio, fh)
             self.stats['wallclock_time'] = time.time() - self._start
             self.print_stats(i + 1)
 
-=======
->>>>>>> cd473f77
             self.scenario.output_dir = os.path.join(self.top_dir, "psmac3-output_%s" % (
                 datetime.datetime.fromtimestamp(time.time()).strftime('%Y-%m-%d_%H:%M:%S_%f')))
             self.output_dir = create_output_directory(self.scenario, run_id=self.run_id, logger=self.logger)
