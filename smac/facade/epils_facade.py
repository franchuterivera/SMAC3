import logging
import os
import typing

import numpy as np

from smac.tae.execute_ta_run import ExecuteTARun
from smac.tae.execute_ta_run_old import ExecuteTARunOld
from smac.tae.execute_func import ExecuteTAFuncDict
from smac.tae.execute_ta_run import StatusType
from smac.stats.stats import Stats
from smac.scenario.scenario import Scenario
from smac.runhistory.runhistory import RunHistory
from smac.runhistory.runhistory2epm import AbstractRunHistory2EPM, \
    RunHistory2EPM4LogCost, RunHistory2EPM4Cost
from smac.initial_design.initial_design import InitialDesign
from smac.initial_design.default_configuration_design import \
    DefaultConfiguration
from smac.initial_design.random_configuration_design import RandomConfiguration
from smac.initial_design.multi_config_initial_design import \
    MultiConfigInitialDesign
from smac.intensification.intensification import Intensifier
from smac.optimizer.epils import EPILS_Solver
from smac.optimizer.objective import average_cost
from smac.optimizer.acquisition import EI, LogEI, AbstractAcquisitionFunction
from smac.optimizer.ei_optimization import LocalSearch
from smac.epm.rf_with_instances import RandomForestWithInstances
from smac.epm.rfr_imputator import RFRImputator
from smac.epm.base_epm import AbstractEPM
from smac.utils.util_funcs import get_types
from smac.utils.io.traj_logging import TrajLogger
from smac.utils.constants import MAXINT
from smac.utils.io.output_directory import create_output_directory
from smac.configspace import Configuration

__author__ = "Marius Lindauer"
__copyright__ = "Copyright 2016, ML4AAD"
__license__ = "3-clause BSD"


class EPILS(object):
    """
    Facade to use EPILS mode

    Attributes
    ----------
    logger
    stats : Stats
    solver : EPILS_Solver
        Optimizer object, see :class:`~smac.optimizer.epils.EPILS_Solver`

    Parameters
    ----------
    scenario: smac.scenario.scenario.Scenario
        Scenario object
    tae_runner: ExecuteTARun or callable
        Callable or implementation of :class:`ExecuteTaRun`. In case a
        callable is passed it will be wrapped by tae.ExecuteTaFunc().
        If not set, tae_runner will be initialized with
        the tae.ExecuteTARunOld()
    runhistory: RunHistory
        runhistory to store all algorithm runs
    intensifier: Intensifier
        intensification object to issue a racing to decide the current
        incumbent
    acquisition_function : AcquisitionFunction
        Object that implements the AbstractAcquisitionFunction. Will use
        EI if not set.
    model : AbstractEPM
        Model that implements train() and predict(). Will use a
        RandomForest if not set.
    runhistory2epm : RunHistory2EMP
        Object that implements the AbstractRunHistory2EPM. If None,
        will use RunHistory2EPM4Cost if objective is cost or
        RunHistory2EPM4LogCost if objective is runtime.
    initial_design: InitialDesign
        initial sampling design
    initial_configurations: typing.List[Configuration]
        list of initial configurations for initial design --
        cannot be used together with initial_design
    stats: Stats
        optional stats object
    rng: np.random.RandomState
        Random number generator
    run_id: int, (default: 1)
        Run ID will be used as subfolder for output_dir.

    """

    def __init__(self,
                 scenario: Scenario,
                 # TODO: once we drop python3.4 add type hint
                 # typing.Union[ExecuteTARun, callable]
                 tae_runner=None,
                 runhistory: RunHistory = None,
                 intensifier: Intensifier = None,
                 acquisition_function: AbstractAcquisitionFunction = None,
                 model: AbstractEPM = None,
                 runhistory2epm: AbstractRunHistory2EPM = None,
                 initial_design: InitialDesign = None,
                 initial_configurations: typing.List[Configuration] = None,
                 stats: Stats = None,
                 rng: np.random.RandomState = None,
                 run_id: int = 1):
        """Constructor"""
        self.logger = logging.getLogger(
            self.__module__ + "." + self.__class__.__name__)

        aggregate_func = average_cost
        self.runhistory = None
        self.trajectory = None

        # initialize stats object
        if stats:
            self.stats = stats
        else:
            self.stats = Stats(scenario)

        self.output_dir = create_output_directory(scenario, run_id)
        scenario.write()

        # initialize empty runhistory
        if runhistory is None:
            runhistory = RunHistory(aggregate_func=aggregate_func)
        # inject aggr_func if necessary
        if runhistory.aggregate_func is None:
            runhistory.aggregate_func = aggregate_func

        # initial random number generator
        num_run, rng = self._get_rng(rng=rng)

        # reset random number generator in config space to draw different
        # random configurations with each seed given to SMAC
        scenario.cs.seed(rng.randint(MAXINT))

        # initial Trajectory Logger
        traj_logger = TrajLogger(
            output_dir=self.output_dir, stats=self.stats)

        # initial EPM
        types, bounds = get_types(scenario.cs, scenario.feature_array)
        if model is None:
            model = RandomForestWithInstances(
<<<<<<< HEAD
                types=types, bounds=bounds,
                instance_features=scenario.feature_array,
                seed=rng.randint(MAXINT),
                pca_components=scenario.PCA_DIM)
=======
                    types=types, bounds=bounds,
                    instance_features=scenario.feature_array,
                    seed=rng.randint(MAXINT),
                    pca_components=scenario.PCA_DIM,
                    num_trees=scenario.rf_num_trees,
                    do_bootstrapping=scenario.rf_do_bootstrapping,
                    ratio_features=scenario.rf_ratio_features,
                    min_samples_split=scenario.rf_min_samples_split,
                    min_samples_leaf=scenario.rf_min_samples_leaf,
                    max_depth=scenario.rf_max_depth)
>>>>>>> 31dea0c4
        # initial acquisition function
        if acquisition_function is None:
            if scenario.run_obj == "runtime":
                acquisition_function = LogEI(model=model)
            else:
                acquisition_function = EI(model=model)
        # inject model if necessary
        if acquisition_function.model is None:
            acquisition_function.model = model

        # initialize optimizer on acquisition function
        local_search = LocalSearch(acquisition_function,
                                   scenario.cs,
                                   max_steps=scenario.sls_max_steps,
                                   n_steps_plateau_walk=scenario.sls_n_steps_plateau_walk)

        # initialize tae_runner
        # First case, if tae_runner is None, the target algorithm is a call
        # string in the scenario file
        if tae_runner is None:
            tae_runner = ExecuteTARunOld(ta=scenario.ta,
                                         stats=self.stats,
                                         run_obj=scenario.run_obj,
                                         runhistory=runhistory,
                                         par_factor=scenario.par_factor,
                                         cost_for_crash=scenario.cost_for_crash)
        # Second case, the tae_runner is a function to be optimized
        elif callable(tae_runner):
            tae_runner = ExecuteTAFuncDict(ta=tae_runner,
                                           stats=self.stats,
                                           run_obj=scenario.run_obj,
                                           memory_limit=scenario.memory_limit,
                                           runhistory=runhistory,
                                           par_factor=scenario.par_factor,
                                           cost_for_crash=scenario.cost_for_crash)
        # Third case, if it is an ExecuteTaRun we can simply use the
        # instance. Otherwise, the next check raises an exception
        elif not isinstance(tae_runner, ExecuteTARun):
            raise TypeError("Argument 'tae_runner' is %s, but must be "
                            "either a callable or an instance of "
                            "ExecuteTaRun. Passing 'None' will result in the "
                            "creation of target algorithm runner based on the "
                            "call string in the scenario file."
                            % type(tae_runner))

        # Check that overall objective and tae objective are the same
        if tae_runner.run_obj != scenario.run_obj:
            raise ValueError("Objective for the target algorithm runner and "
                             "the scenario must be the same, but are '%s' and "
                             "'%s'" % (tae_runner.run_obj, scenario.run_obj))

        # inject stats if necessary
        if tae_runner.stats is None:
            tae_runner.stats = self.stats
        # inject runhistory if necessary
        if tae_runner.runhistory is None:
            tae_runner.runhistory = runhistory
        # inject cost_for_crash
        if tae_runner.crash_cost != scenario.cost_for_crash:
            tae_runner.crash_cost = scenario.cost_for_crash

        # initialize intensification
        if intensifier is None:
            intensifier = Intensifier(tae_runner=tae_runner,
                                      stats=self.stats,
                                      traj_logger=traj_logger,
                                      rng=rng,
                                      instances=scenario.train_insts,
                                      cutoff=scenario.cutoff,
                                      deterministic=scenario.deterministic,
                                      run_obj_time=scenario.run_obj == "runtime",
                                      always_race_against=scenario.cs.get_default_configuration()
                                      if scenario.always_race_default else None,
                                      instance_specifics=scenario.instance_specific,
                                      minR=scenario.minR,
                                      maxR=scenario.maxR,
                                      adaptive_capping_slackfactor=scenario.intens_adaptive_capping_slackfactor,
                                      min_chall=scenario.intens_min_chall)
        # inject deps if necessary
        if intensifier.tae_runner is None:
            intensifier.tae_runner = tae_runner
        if intensifier.stats is None:
            intensifier.stats = self.stats
        if intensifier.traj_logger is None:
            intensifier.traj_logger = traj_logger

        # initial design
        if initial_design is not None and initial_configurations is not None:
            raise ValueError(
                "Either use initial_design or initial_configurations; but not both")

        if initial_configurations is not None:
            initial_design = MultiConfigInitialDesign(tae_runner=tae_runner,
                                                      scenario=scenario,
                                                      stats=self.stats,
                                                      traj_logger=traj_logger,
                                                      runhistory=runhistory,
                                                      rng=rng,
                                                      configs=initial_configurations,
                                                      intensifier=intensifier,
                                                      aggregate_func=aggregate_func)
        elif initial_design is None:
            if scenario.initial_incumbent == "DEFAULT":
                initial_design = DefaultConfiguration(tae_runner=tae_runner,
                                                      scenario=scenario,
                                                      stats=self.stats,
                                                      traj_logger=traj_logger,
                                                      rng=rng)
            elif scenario.initial_incumbent == "RANDOM":
                initial_design = RandomConfiguration(tae_runner=tae_runner,
                                                     scenario=scenario,
                                                     stats=self.stats,
                                                     traj_logger=traj_logger,
                                                     rng=rng)
            else:
                raise ValueError("Don't know what kind of initial_incumbent "
                                 "'%s' is" % scenario.initial_incumbent)
        # inject deps if necessary
        if initial_design.tae_runner is None:
            initial_design.tae_runner = tae_runner
        if initial_design.scenario is None:
            initial_design.scenario = scenario
        if initial_design.stats is None:
            initial_design.stats = self.stats
        if initial_design.traj_logger is None:
            initial_design.traj_logger = traj_logger

        # initial conversion of runhistory into EPM data
        if runhistory2epm is None:

            num_params = len(scenario.cs.get_hyperparameters())
            if scenario.run_obj == "runtime":

                # if we log the performance data,
                # the RFRImputator will already get
                # log transform data from the runhistory
                cutoff = np.log10(scenario.cutoff)
                threshold = np.log10(scenario.cutoff *
                                     scenario.par_factor)

                imputor = RFRImputator(rng=rng,
                                       cutoff=cutoff,
                                       threshold=threshold,
                                       model=model,
                                       change_threshold=0.01,
                                       max_iter=2)

                runhistory2epm = RunHistory2EPM4LogCost(
                    scenario=scenario, num_params=num_params,
                    success_states=[StatusType.SUCCESS, ],
                    impute_censored_data=True,
                    impute_state=[StatusType.CAPPED, ],
                    imputor=imputor)

            elif scenario.run_obj == 'quality':
                runhistory2epm = RunHistory2EPM4Cost(scenario=scenario, num_params=num_params,
                                                     success_states=[
                                                         StatusType.SUCCESS, ],
                                                     impute_censored_data=False, impute_state=None)

            else:
                raise ValueError('Unknown run objective: %s. Should be either '
                                 'quality or runtime.' % self.scenario.run_obj)

        # inject scenario if necessary:
        if runhistory2epm.scenario is None:
            runhistory2epm.scenario = scenario

        self.solver = EPILS_Solver(scenario=scenario,
                                   stats=self.stats,
                                   initial_design=initial_design,
                                   runhistory=runhistory,
                                   runhistory2epm=runhistory2epm,
                                   intensifier=intensifier,
                                   aggregate_func=aggregate_func,
                                   num_run=num_run,
                                   model=model,
                                   acq_optimizer=local_search,
                                   acquisition_func=acquisition_function,
                                   rng=rng)

    def _get_rng(self, rng):
        """
        Initialize random number generator

        If rng is None, initialize a new generator
        If rng is Int, create RandomState from that
        If rng is RandomState, return it

        Parameters
        ----------
        rng: np.random.RandomState|int|None

        Returns
        -------
        int, np.random.RandomState

        """
        # initialize random number generator
        if rng is None:
            self.logger.debug('no rng given, using default seed of 1')
            num_run = 1
            rng = np.random.RandomState(seed=num_run)
        elif isinstance(rng, int):
            num_run = rng
            rng = np.random.RandomState(seed=rng)
        elif isinstance(rng, np.random.RandomState):
            num_run = rng.randint(MAXINT)
            rng = rng
        else:
            raise TypeError('Unknown type %s for argument rng. Only accepts '
                            'None, int or np.random.RandomState' % str(type(rng)))
        return num_run, rng

    def optimize(self):
        """
        Optimizes the algorithm provided in scenario (given in constructor)

        Returns
        -------
        incumbent

        """
        incumbent = None
        try:
            incumbent = self.solver.run()
        finally:
            self.solver.stats.print_stats()
            self.logger.info("Final Incumbent: %s", self.solver.incumbent)
            self.runhistory = self.solver.runhistory
            self.trajectory = self.solver.intensifier.traj_logger.trajectory

            if self.output_dir is not None:
                self.solver.runhistory.save_json(
                    fn=os.path.join(self.output_dir, "runhistory.json")
                )
        return incumbent

    def get_tae_runner(self):
        """
        Returns target algorithm evaluator (TAE) object which can run the
        target algorithm given a configuration

        Returns
        -------
        smac.tae.execute_ta_run.ExecuteTARun

        """
        return self.solver.intensifier.tae_runner

    def get_runhistory(self):
        """
        Returns the runhistory (i.e., all evaluated configurations and
        the results)

        Returns
        -------
        smac.runhistory.runhistory.RunHistory

        """
        if not hasattr(self, 'runhistory'):
            raise ValueError('SMAC was not fitted yet. Call optimize() prior '
                             'to accessing the runhistory.')
        return self.runhistory

    def get_trajectory(self):
        """
        Returns the trajectory (i.e., all incumbent configurations over time)

        Returns
        -------
        List of entries with the following fields:
        'train_perf', 'incumbent_id', 'incumbent',
        'ta_runs', 'ta_time_used', 'wallclock_time'

        """
        if not hasattr(self, 'trajectory'):
            raise ValueError('SMAC was not fitted yet. Call optimize() prior '
                             'to accessing the runhistory.')
        return self.trajectory

    def get_X_y(self):
<<<<<<< HEAD
        """
        Simple interface to obtain all data in runhistory in X, y format
=======
        """Simple interface to obtain all data in runhistory in X, y format

>>>>>>> 31dea0c4
        Uses smac.runhistory.runhistory2epm.AbstractRunHistory2EPM.get_X_y()

        Returns
        -------
        X: numpy.ndarray
            matrix of all configurations (+ instance features)
        y numpy.ndarray
            vector of cost values; can include censored runs
        cen: numpy.ndarray
            vector of bools indicating whether the y-value is censored

        """
        return self.solver.rh2EPM.get_X_y(self.runhistory)<|MERGE_RESOLUTION|>--- conflicted
+++ resolved
@@ -141,12 +141,6 @@
         types, bounds = get_types(scenario.cs, scenario.feature_array)
         if model is None:
             model = RandomForestWithInstances(
-<<<<<<< HEAD
-                types=types, bounds=bounds,
-                instance_features=scenario.feature_array,
-                seed=rng.randint(MAXINT),
-                pca_components=scenario.PCA_DIM)
-=======
                     types=types, bounds=bounds,
                     instance_features=scenario.feature_array,
                     seed=rng.randint(MAXINT),
@@ -157,7 +151,6 @@
                     min_samples_split=scenario.rf_min_samples_split,
                     min_samples_leaf=scenario.rf_min_samples_leaf,
                     max_depth=scenario.rf_max_depth)
->>>>>>> 31dea0c4
         # initial acquisition function
         if acquisition_function is None:
             if scenario.run_obj == "runtime":
@@ -440,13 +433,8 @@
         return self.trajectory
 
     def get_X_y(self):
-<<<<<<< HEAD
         """
         Simple interface to obtain all data in runhistory in X, y format
-=======
-        """Simple interface to obtain all data in runhistory in X, y format
-
->>>>>>> 31dea0c4
         Uses smac.runhistory.runhistory2epm.AbstractRunHistory2EPM.get_X_y()
 
         Returns
